--- conflicted
+++ resolved
@@ -3,11 +3,7 @@
 
 -------------------------------------------------------------------------------------------------------------
 
-<<<<<<< HEAD
 # 5.8.9.M1 (2022-10-22)
-=======
-# 5.8.9.M1 (2022-10-18)
->>>>>>> 533e028b
 
 ### 🐣新特性
 * 【core   】     DateUtil增加isLastDayOfMonth、getLastDayOfMonth方法（pr#824@Gitee）
@@ -18,11 +14,8 @@
 * 【core   】     UrlBuilder增加getPortWithDefault方法（pr#835@Gitee）
 * 【core   】     FuncKeyMap的子类，传入可被序列化的keyFunc（pr#838@Gitee）
 * 【extra  】     SpringUtil支持SpringBoot3自动配置（pr#839@Gitee）
-<<<<<<< HEAD
 * 【core   】     CollectorUtil添加支持对值集合进行映射的分组方法（pr#844@Gitee）
-=======
 * 【core  】      FileTypeUtil增加ppt识别（issue#2663@Github）
->>>>>>> 533e028b
 
 ### 🐞Bug修复
 * 【poi    】     修复ExcelReader读取只有标题行报错问题（issue#I5U1JA@Gitee）
