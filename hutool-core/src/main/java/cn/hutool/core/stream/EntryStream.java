package cn.hutool.core.stream;

import cn.hutool.core.collection.ConcurrentHashSet;
import cn.hutool.core.collection.iter.IterUtil;
import cn.hutool.core.map.multi.RowKeyTable;
import cn.hutool.core.map.multi.Table;
import cn.hutool.core.util.ObjUtil;

import java.util.*;
import java.util.function.*;
import java.util.stream.Collector;
import java.util.stream.Collectors;
import java.util.stream.Stream;
import java.util.stream.StreamSupport;

/**
 * <p>参考StreamEx的EntryStream与vavr的Map，是针对键值对对象{@link Map.Entry}特化的单元素增强流实现。<br>
 * 本身可视为一个元素类型为{@link Map.Entry}的{@link Stream}，
 * 用于支持流式处理{@link Map}集合中的、或其他键值对类型的数据。
 *
 * @param <K> 键类型
 * @param <V> 值类型
 * @author huangchengxing
 * @since 6.0.0
 */
public class EntryStream<K, V> extends AbstractEnhancedWrappedStream<Map.Entry<K, V>, EntryStream<K, V>> {

	/**
	 * 默认的空键值对
	 */
	private static final Map.Entry<?, ?> EMPTY_ENTRY = new AbstractMap.SimpleImmutableEntry<>(null, null);

	/**
	 * 根据键与值的集合创建键值对流，若两集合在相同下标的位置找不到对应的键或值，则使用{@code null}填充。<br>
	 * 比如: {@code [1, 2, 3]}与{@code [1, 2]}合并，则得到{@code [{1=1}, {2=2}, {3=null}]}。
	 *
	 * @param <K>    键类型
	 * @param <V>    值类型
	 * @param keys   键集合
	 * @param values 值集合
	 * @return {@link EntryStream}实例
	 */
<<<<<<< HEAD
	public static <K, V> EntryStream<K, V> merge(Iterable<K> keys, Iterable<V> values) {
=======
	public static <A, B> EntryStream<A, B> merge(final Iterable<A> keys, final Iterable<B> values) {
>>>>>>> e21ca277
		final boolean hasKeys = ObjUtil.isNotNull(keys);
		final boolean hasValues = ObjUtil.isNotNull(values);
		// 皆为空
		if (!hasKeys && !hasValues) {
			return empty();
		}
		// 值为空
		if (hasKeys && !hasValues) {
			return of(keys, Function.identity(), k -> null);
		}
		// 键为空
		if (!hasKeys) {
			return of(values, v -> null, Function.identity());
		}
		// 皆不为空
		final List<Map.Entry<K, V>> entries = new ArrayList<>();
		final Iterator<K> keyItr = keys.iterator();
		final Iterator<V> valueItr = values.iterator();
		while (keyItr.hasNext() || valueItr.hasNext()) {
<<<<<<< HEAD
			entries.add(new Entry<>(
					keyItr.hasNext() ? keyItr.next() : null,
					valueItr.hasNext() ? valueItr.next() : null
=======
			entries.add(ofEntry(
				keyItr.hasNext() ? keyItr.next() : null,
				valueItr.hasNext() ? valueItr.next() : null
>>>>>>> e21ca277
			));
		}
		return of(entries);
	}

	/**
	 * 根据一个{@link Map}集合中的键值对创建一个串行流，
	 * 对流的操作不会影响到入参的{@code map}实例本身
	 *
	 * @param map 集合
	 * @param <K> 键类型
	 * @param <V> 值类型
	 * @return {@link EntryStream}实例
	 */
<<<<<<< HEAD
	public static <K, V> EntryStream<K, V> of(Map<K, V> map) {
=======
	public static <A, B> EntryStream<A, B> of(final Map<A, B> map) {
>>>>>>> e21ca277
		return ObjUtil.isNull(map) ?
				empty() : of(map.entrySet());
	}

	/**
	 * 根据一个{@link Map.Entry}类型的{@link Iterable}创建一个串行流，
	 * 对流的操作不会影响到入参的{@code entries}实例本身。<br>
	 * 若输入流中存在元素为{@code null}，则会映射为一个键值皆为{@code null}的键值对。
	 *
	 * @param entries {@link Iterable}实例
	 * @param <K>     键类型
	 * @param <V>     值类型
	 * @return {@link EntryStream}实例
	 */
<<<<<<< HEAD
	public static <K, V> EntryStream<K, V> of(Iterable<? extends Map.Entry<K, V>> entries) {
=======
	public static <A, B> EntryStream<A, B> of(final Iterable<? extends Map.Entry<A, B>> entries) {
>>>>>>> e21ca277
		return ObjUtil.isNull(entries) ?
				empty() : of(StreamSupport.stream(entries.spliterator(), false));
	}

	/**
	 * 根据一个{@link Collection}集合中创建一个串行流
	 *
	 * @param source      原始集合
	 * @param keyMapper   键的映射方法
	 * @param valueMapper 值的映射方法
	 * @param <T>         元素类型
	 * @param <K>         键类型
	 * @param <V>         值类型
	 * @return {@link EntryStream}实例
	 */
<<<<<<< HEAD
	public static <T, K, V> EntryStream<K, V> of(
			Iterable<T> source, Function<? super T, ? extends K> keyMapper, Function<? super T, ? extends V> valueMapper) {
=======
	public static <T, A, B> EntryStream<A, B> of(
		final Iterable<T> source, final Function<? super T, ? extends A> keyMapper, final Function<? super T, ? extends B> valueMapper) {
>>>>>>> e21ca277
		Objects.requireNonNull(keyMapper);
		Objects.requireNonNull(valueMapper);
		if (ObjUtil.isNull(source)) {
			return empty();
		}
<<<<<<< HEAD
		final Stream<Map.Entry<K, V>> stream = StreamSupport.stream(source.spliterator(), false)
				.map(t -> new Entry<>(keyMapper.apply(t), valueMapper.apply(t)));
=======
		final Stream<Map.Entry<A, B>> stream = StreamSupport.stream(source.spliterator(), false)
			.map(t -> ofEntry(keyMapper.apply(t), valueMapper.apply(t)));
>>>>>>> e21ca277
		return new EntryStream<>(stream);
	}

	/**
	 * 包装一个已有的流，若入参为空则返回一个空的串行流。<br>
	 * 若输入流中存在元素为{@code null}，则会映射为一个键值皆为{@code null}的键值对。
	 *
	 * @param stream 流
	 * @param <K>    键类型
	 * @param <V>    值类型
	 * @return {@link EntryStream}实例
	 */
<<<<<<< HEAD
	public static <K, V> EntryStream<K, V> of(Stream<? extends Map.Entry<K, V>> stream) {
		return ObjUtil.isNull(stream) ?
				empty() : new EntryStream<>(stream.map(Entry::new));
=======
	public static <A, B> EntryStream<A, B> of(final Stream<? extends Map.Entry<A, B>> stream) {
		return ObjUtil.isNull(stream) ?
			empty() : new EntryStream<>(stream.map(EntryStream::ofEntry));
>>>>>>> e21ca277
	}

	/**
	 * 创建一个空的串行流
	 *
	 * @param <K> 键类型
	 * @param <V> 值类型
	 * @return {@link EntryStream}实例
	 */
	public static <K, V> EntryStream<K, V> empty() {
		return new EntryStream<>(Stream.empty());
	}

	/**
	 * 构造
	 */
	EntryStream(final Stream<Map.Entry<K, V>> stream) {
		super(stream);
	}

	// ================================ 中间操作 ================================

	/**
	 * 根据键去重，默认丢弃靠后的
	 *
	 * @return {@link EntryStream}实例
	 */
	public EntryStream<K, V> distinctByKey() {
		// FIXME fix happen NPE when has null key
		final Set<K> accessed = new ConcurrentHashSet<>(16);
		return wrap(stream.filter(e -> {
			final K key = e.getKey();
			if (accessed.contains(key)) {
				return false;
			}
			accessed.add(key);
			return true;
		}));
	}

	/**
	 * 根据值去重，默认丢弃靠后的
	 *
	 * @return {@link EntryStream}实例
	 */
	public EntryStream<K, V> distinctByValue() {
		// FIXME fix happen NPE when has null value
		final Set<V> accessed = new ConcurrentHashSet<>(16);
		return wrap(stream.filter(e -> {
			final V val = e.getValue();
			if (accessed.contains(val)) {
				return false;
			}
			accessed.add(val);
			return true;
		}));
	}

	/**
	 * 根据键和值过滤键值对
	 *
	 * @param filter 判断条件
	 * @return {@link EntryStream}实例
	 */
	public EntryStream<K, V> filter(final BiPredicate<? super K, ? super V> filter) {
		Objects.requireNonNull(filter);
		return super.filter(e -> filter.test(e.getKey(), e.getValue()));
	}

	/**
	 * 根据键过滤键值对
	 *
	 * @param filter 判断条件
	 * @return {@link EntryStream}实例
	 */
	public EntryStream<K, V> filterByKey(final Predicate<? super K> filter) {
		Objects.requireNonNull(filter);
		return super.filter(e -> filter.test(e.getKey()));
	}

	/**
	 * 根据值过滤键值对
	 *
	 * @param filter 判断条件
	 * @return {@link EntryStream}实例
	 */
	public EntryStream<K, V> filterByValue(final Predicate<? super V> filter) {
		Objects.requireNonNull(filter);
		return super.filter(e -> filter.test(e.getValue()));
	}

	/**
	 * 过滤流中键值对本身、键值对中的值或键为{@code null}的元素
	 *
	 * @return {@link EntryStream}实例
	 */
	public EntryStream<K, V> nonNullKeyValue() {
		return super.filter(e -> ObjUtil.isNotNull(e) && ObjUtil.isNotNull(e.getKey()) && ObjUtil.isNotNull(e.getValue()));
	}

	/**
	 * 过滤流中键值对本身，或键值对的键为{@code null}的元素
	 *
	 * @return {@link EntryStream}实例
	 */
	public EntryStream<K, V> nonNullKey() {
		return super.filter(e -> ObjUtil.isNotNull(e) && ObjUtil.isNotNull(e.getKey()));
	}

	/**
	 * 过滤流中键值对本身，或键值对的值为{@code null}的元素
	 *
	 * @return {@link EntryStream}实例
	 */
	public EntryStream<K, V> nonNullValue() {
		return super.filter(e -> ObjUtil.isNotNull(e) && ObjUtil.isNotNull(e.getValue()));
	}

	/**
	 * 检查键
	 *
	 * @param consumer 操作
	 * @return {@link EntryStream}实例
	 */
	public EntryStream<K, V> peekKey(final Consumer<? super K> consumer) {
		Objects.requireNonNull(consumer);
		return super.peek(e -> consumer.accept(e.getKey()));
	}

	/**
	 * 检查值
	 *
	 * @param consumer 操作
	 * @return {@link EntryStream}实例
	 */
	public EntryStream<K, V> peekValue(final Consumer<? super V> consumer) {
		Objects.requireNonNull(consumer);
		return super.peek(e -> consumer.accept(e.getValue()));
	}

	/**
	 * 根据键排序
	 *
	 * @param comparator 排序器
	 * @return {@link EntryStream}实例
	 */
	public EntryStream<K, V> sortByKey(final Comparator<? super K> comparator) {
		Objects.requireNonNull(comparator);
		return sorted(Map.Entry.comparingByKey(comparator));
	}

	/**
	 * 根据值排序
	 *
	 * @param comparator 排序器
	 * @return {@link EntryStream}实例
	 */
	public EntryStream<K, V> sortByValue(final Comparator<? super V> comparator) {
		Objects.requireNonNull(comparator);
		return sorted(Map.Entry.comparingByValue(comparator));
	}

	// ================================ 转换操作 ================================

	/**
	 * 向当前流末尾追加元素
	 *
	 * @param key   键
	 * @param value 值
	 * @return {@link EntryStream}实例
	 */
	public EntryStream<K, V> push(final K key, final V value) {
		return wrap(Stream.concat(stream, Stream.of(ofEntry(key, value))));
	}

	/**
	 * 项当前流队首追加元素
	 *
	 * @param key   键
	 * @param value 值
	 * @return {@link EntryStream}实例
	 */
	public EntryStream<K, V> unshift(final K key, final V value) {
		return wrap(Stream.concat(Stream.of(ofEntry(key, value)), stream));
	}

	/**
	 * 将输入元素转为流，返回一个前半段为当前流，后半段为新流的新{@link EasyStream}实例
	 *
	 * @param entries 键值对
	 * @return {@link EntryStream}实例
	 */
	@Override
	public EntryStream<K, V> append(final Iterable<? extends Map.Entry<K, V>> entries) {
		if (IterUtil.isEmpty(entries)) {
			return this;
		}
		final Stream<Map.Entry<K, V>> contacted = StreamSupport.stream(entries.spliterator(), isParallel())
			.map(EntryStream::ofEntry);
		return wrap(Stream.concat(stream, contacted));
	}

	/**
	 * 将输入元素转为流，返回一个前半段为新流，后半段为当前流的新{@link EasyStream}实例
	 *
	 * @param entries 键值对
	 * @return {@link EntryStream}实例
	 */
	@Override
	public EntryStream<K, V> prepend(final Iterable<? extends Map.Entry<K, V>> entries) {
		if (IterUtil.isEmpty(entries)) {
			return this;
		}
		final Stream<Map.Entry<K, V>> contacted = StreamSupport.stream(entries.spliterator(), isParallel())
			.map(EntryStream::ofEntry);
		return wrap(Stream.concat(contacted, stream));
	}

	/**
	 * 转为值的流
	 *
	 * @return 值的流
	 */
	public EasyStream<V> toValueStream() {
		return EasyStream.of(stream.map(Map.Entry::getValue));
	}

	/**
	 * 转为键的流
	 *
	 * @return 值的流
	 */
	public EasyStream<K> toKeyStream() {
		return EasyStream.of(stream.map(Map.Entry::getKey));
	}

	/**
	 * 将键映射为另一类型
	 *
	 * @param mapper 映射方法
	 * @param <N>    新的键类型
	 * @return {@link EntryStream}实例
	 */
	public <N> EntryStream<N, V> mapKeys(final Function<? super K, ? extends N> mapper) {
		Objects.requireNonNull(mapper);
		return new EntryStream<>(
<<<<<<< HEAD
				stream.map(e -> new Entry<>(mapper.apply(e.getKey()), e.getValue()))
=======
			stream.map(e -> ofEntry(mapper.apply(e.getKey()), e.getValue()))
>>>>>>> e21ca277
		);
	}

	/**
	 * 将值映射为另一类型
	 *
	 * @param mapper 映射方法
	 * @param <N>    新的值类型
	 * @return {@link EntryStream}实例
	 */
	public <N> EntryStream<K, N> mapValues(final Function<? super V, ? extends N> mapper) {
		Objects.requireNonNull(mapper);
		return new EntryStream<>(
<<<<<<< HEAD
				stream.map(e -> new Entry<>(e.getKey(), mapper.apply(e.getValue())))
=======
			stream.map(e -> ofEntry(e.getKey(), mapper.apply(e.getValue())))
>>>>>>> e21ca277
		);
	}

	/**
	 * 返回与指定函数将元素作为参数执行的结果组成的流
	 * 这是一个无状态中间操作
	 *
	 * @param mapper 指定的函数
	 * @param <R>    函数执行后返回流中元素的类型
	 * @return 返回叠加操作后的流
	 */
	@Override
	public <R> EasyStream<R> map(final Function<? super Map.Entry<K, V>, ? extends R> mapper) {
		Objects.requireNonNull(mapper);
		return EasyStream.of(stream.map(mapper));
	}

	/**
	 * 将实例转为根据键值对生成的单对象{@link Stream}实例
	 *
	 * @param mapper 映射方法
	 * @param <N>    函数执行后返回流中元素的类型
	 * @return 映射后的单对象组成的流
	 */
	public <N> EasyStream<N> map(final BiFunction<? super K, ? super V, ? extends N> mapper) {
		Objects.requireNonNull(mapper);
		return EasyStream.of(stream.map(e -> mapper.apply(e.getKey(), e.getValue())));
	}

	/**
	 * 扩散流操作，可能影响流元素个数，将原有流元素执行mapper操作，返回多个流所有元素组成的流<br>
	 * 这是一个无状态中间操作<br>
	 * 例如，将users里所有user的id和parentId组合在一起，形成一个新的流:
	 * <pre>{@code
	 *     FastStream<Long> ids = FastStream.of(users).flatMap(user -> FastStream.of(user.getId(), user.getParentId()));
	 * }</pre>
	 *
	 * @param mapper 操作，返回流
	 * @param <R>    拆分后流的元素类型
	 * @return 返回叠加拆分操作后的流
	 */
	@Override
	public <R> EasyStream<R> flatMap(final Function<? super Map.Entry<K, V>, ? extends Stream<? extends R>> mapper) {
		Objects.requireNonNull(mapper);
		return EasyStream.of(stream.flatMap(mapper));
	}

	/**
	 * <p>将原有流的键执行mapper操作映射为流，流中的所有所有元素仍然对应原本的值，
	 * 然后再返回由这些流中所有元素组成的流新{@link EntryStream}串行流。<br>
	 * 效果类似：
	 * <pre>{@code
	 * // unwrap = [{a = 1}, {b = 2}, {c = 3}]
	 * unwrap.flatMapKey(key -> Stream.of(key + "1", key + "2"));
	 * // unwrap = [{a1 = 1}, {a2 = 1}, {b1 = 2}, {b2 = 2}, {c1 = 3}, {c2 = 3}]
	 * }</pre>
	 *
	 * @param keyMapper 值转映射方法
	 * @param <N>       新的键类型
	 * @return 返回叠加拆分操作后的流
	 */
	public <N> EntryStream<N, V> flatMapKey(final Function<? super K, Stream<? extends N>> keyMapper) {
		Objects.requireNonNull(keyMapper);
		return new EntryStream<>(
<<<<<<< HEAD
				stream.flatMap(e -> keyMapper
						.apply(e.getKey())
						.map(newKey -> new Entry<>(newKey, e.getValue()))
				)
=======
			stream.flatMap(e -> keyMapper
				.apply(e.getKey())
				.map(newKey -> ofEntry(newKey, e.getValue()))
			)
>>>>>>> e21ca277
		);
	}

	/**
	 * <p>将原有流的值执行mapper操作映射为流，流中的所有所有元素仍然对应原本的键，
	 * 然后再返回由这些流中所有元素组成的流新{@link EntryStream}串行流。<br>
	 * 效果类似：
	 * <pre>{@code
	 * // unwrap = [{a = 1}, {b = 2}, {c = 3}]
	 * unwrap.flatMapValue(num -> Stream.of(num, num+1));
	 * // unwrap = [{a = 1}, {a = 2}, {b = 2}, {b = 3}, {c = 3}, {c = 4}]
	 * }</pre>
	 *
	 * @param valueMapper 值转映射方法
	 * @param <N>         新的值类型
	 * @return 返回叠加拆分操作后的流
	 */
	public <N> EntryStream<K, N> flatMapValue(final Function<? super V, Stream<? extends N>> valueMapper) {
		Objects.requireNonNull(valueMapper);
		return new EntryStream<>(
<<<<<<< HEAD
				stream.flatMap(e -> valueMapper
						.apply(e.getValue())
						.map(newVal -> new Entry<>(e.getKey(), newVal))
				)
=======
			stream.flatMap(e -> valueMapper
				.apply(e.getValue())
				.map(newVal -> ofEntry(e.getKey(), newVal))
			)
>>>>>>> e21ca277
		);
	}

	// ================================ 结束操作 ================================

	/**
	 * 转为{@link Map}集合
	 *
	 * @param mapFactory 获取集合的工厂方法
	 * @param operator   当存在重复键时的处理
	 * @return 集合
	 * @see Collectors#toMap(Function, Function, BinaryOperator, Supplier)
	 */
	public Map<K, V> toMap(final Supplier<Map<K, V>> mapFactory, final BinaryOperator<V> operator) {
		Objects.requireNonNull(mapFactory);
		Objects.requireNonNull(operator);
		return super.collect(Collectors.toMap(Map.Entry::getKey, Map.Entry::getValue, operator, mapFactory));
	}

	/**
	 * 转为{@link Map}集合
	 *
	 * @param mapFactory 获取集合的工厂方法
	 * @return 集合
	 * @see Collectors#toMap(Function, Function, BinaryOperator)
	 */
	public Map<K, V> toMap(final Supplier<Map<K, V>> mapFactory) {
		Objects.requireNonNull(mapFactory);
		return super.collect(Collectors.toMap(Map.Entry::getKey, Map.Entry::getValue, (t1, t2) -> t2, mapFactory));
	}

	/**
	 * 转为{@link HashMap}集合
	 *
	 * @return 集合
	 * @throws IllegalArgumentException 当键重复时抛出
	 * @see Collectors#toMap(Function, Function)
	 */
	public Map<K, V> toMap() {
		return super.collect(Collectors.toMap(Map.Entry::getKey, Map.Entry::getValue));
	}

	/**
	 * 将键值对分组后再转为二维{@link Map}集合，最终返回一个{@link Table}集合
	 *
	 * @param rowKeyMapper  将键映射为父集合中键的方法
	 * @param colMapFactory 创建子集合的工厂方法
	 * @param operator      当存在重复键时的处理
	 * @param <N>           父集合的键类型
	 * @return 集合
	 * @see Collectors#groupingBy(Function, Supplier, Collector)
	 */
	public <N> Table<N, K, V> toTable(
<<<<<<< HEAD
			BiFunction<? super K, ? super V, ? extends N> rowKeyMapper, Supplier<Map<K, V>> colMapFactory, BinaryOperator<V> operator) {
=======
		final BiFunction<? super K, ? super V, ? extends N> rowKeyMapper,
		final Supplier<Map<K, V>> colMapFactory,
		final BinaryOperator<V> operator) {
>>>>>>> e21ca277
		Objects.requireNonNull(rowKeyMapper);
		Objects.requireNonNull(colMapFactory);
		Objects.requireNonNull(operator);
		final Map<N, Map<K, V>> rawMap = collect(Collectors.groupingBy(
				e -> rowKeyMapper.apply(e.getKey(), e.getValue()),
				HashMap::new,
				Collectors.toMap(Map.Entry::getKey, Map.Entry::getValue, operator, colMapFactory)
		));
		return new RowKeyTable<>(rawMap, colMapFactory::get);
	}

	/**
	 * 将键值对分组后再转为二维{@link HashMap}集合，最终返回一个{@link Table}集合
	 *
	 * @param rowKeyMapper 创建父集合的工厂方法
	 * @param <N>          父集合的键类型
	 * @return 集合
	 * @throws IllegalArgumentException 当父集合或子集合中的键重复时抛出
	 */
	public <N> Table<N, K, V> toTable(final BiFunction<? super K, ? super V, ? extends N> rowKeyMapper) {
		return toTable(rowKeyMapper, HashMap::new, throwingMerger());
	}

	/**
	 * 将键值对按值分组后再转为二维{@link Map}集合，最终返回一个{@link Table}集合
	 *
	 * @param rowKeyMapper  将键映射为父集合中键的方法
	 * @param colMapFactory 创建子集合的工厂方法
	 * @param operator      当存在重复键时的处理
	 * @param <N>           父集合的键类型
	 * @return 集合
	 */
	public <N> Table<N, K, V> toTableByKey(
<<<<<<< HEAD
			Function<? super K, ? extends N> rowKeyMapper, Supplier<Map<K, V>> colMapFactory, BinaryOperator<V> operator) {
=======
		final Function<? super K, ? extends N> rowKeyMapper,
		final Supplier<Map<K, V>> colMapFactory,
		final BinaryOperator<V> operator) {
>>>>>>> e21ca277
		return toTable((k, v) -> rowKeyMapper.apply(k), colMapFactory, operator);
	}

	/**
	 * 将键值对按键分组后再转为二维{@link HashMap}集合，最终返回一个{@link Table}集合
	 *
	 * @param rowKeyMapper 创建父集合的工厂方法
	 * @param <N>          父集合的键类型
	 * @return 集合
	 * @throws IllegalArgumentException 当父集合或子集合中的键重复时抛出
	 */
	public <N> Table<N, K, V> toTableByKey(final Function<? super K, ? extends N> rowKeyMapper) {
		return toTable((k, v) -> rowKeyMapper.apply(k));
	}

	/**
	 * 将键值对按值分组后再转为二维{@link Map}集合，最终返回一个{@link Table}集合
	 *
	 * @param rowKeyMapper  将键映射为父集合中键的方法
	 * @param colMapFactory 创建子集合的工厂方法
	 * @param operator      当存在重复键时的处理
	 * @param <N>           父集合的键类型
	 * @return 集合
	 */
	public <N> Table<N, K, V> toTableByValue(
<<<<<<< HEAD
			Function<? super V, ? extends N> rowKeyMapper, Supplier<Map<K, V>> colMapFactory, BinaryOperator<V> operator) {
=======
		final Function<? super V, ? extends N> rowKeyMapper,
		final Supplier<Map<K, V>> colMapFactory,
		final BinaryOperator<V> operator) {
>>>>>>> e21ca277
		return toTable((k, v) -> rowKeyMapper.apply(v), colMapFactory, operator);
	}

	/**
	 * 将键值对按键分组后再转为二维{@link HashMap}集合，最终返回一个{@link Table}集合
	 *
	 * @param rowKeyMapper 创建父集合的工厂方法
	 * @param <N>          父集合的键类型
	 * @return 集合
	 * @throws IllegalArgumentException 当父集合或子集合中的键重复时抛出
	 */
	public <N> Table<N, K, V> toTableByValue(final Function<? super V, ? extends N> rowKeyMapper) {
		return toTable((k, v) -> rowKeyMapper.apply(v));
	}

	/**
	 * 将键值对按键分组
	 *
	 * @return 集合
	 */
	public Map<K, List<V>> groupByKey() {
		return groupByKey(Collectors.toList());
	}

	/**
	 * 将键值对按键分组
	 *
	 * @param collector 对具有相同键的值的收集器
	 * @param <C>       值集合的类型
	 * @return 集合
	 */
<<<<<<< HEAD
	public <C extends Collection<V>> Map<K, C> groupByKey(Collector<V, ?, C> collector) {
		return groupByKey((Supplier<Map<K, C>>) HashMap::new, collector);
=======
	public <C extends Collection<V>> Map<K, C> groupByKey(final Collector<V, ?, C> collector) {
		return groupByKey((Supplier<Map<K,C>>)HashMap::new, collector);
>>>>>>> e21ca277
	}

	/**
	 * 将键值对按键分组
	 *
	 * @param mapFactory 创建map集合的工厂方法
	 * @param collector  对具有相同键的值的收集器
	 * @param <C>        值集合的类型
	 * @param <M>        返回的map集合类型
	 * @return 集合
	 */
	public <C extends Collection<V>, M extends Map<K, C>> M groupByKey(
		final Supplier<M> mapFactory, final Collector<V, ?, C> collector) {
		return super.collect(Collectors.groupingBy(
				Map.Entry::getKey, mapFactory,
				CollectorUtil.transform(ArrayList::new, s -> s.stream().map(Map.Entry::getValue).collect(collector))
		));
	}

	/**
	 * 遍历键值对
	 *
	 * @param consumer 操作
	 */
	public void forEach(final BiConsumer<K, V> consumer) {
		Objects.requireNonNull(consumer);
		super.forEach(e -> consumer.accept(e.getKey(), e.getValue()));
	}

	/**
	 * 将键值对翻转
	 *
	 * @return {@link EntryStream}实例
	 */
	public EntryStream<V, K> inverse() {
		return new EntryStream<>(
<<<<<<< HEAD
				stream.map(e -> new Entry<>(e.getValue(), e.getKey()))
=======
			stream.map(e -> ofEntry(e.getValue(), e.getKey()))
>>>>>>> e21ca277
		);
	}

	/**
	 * 收集键
	 *
	 * @param collector 收集器
	 * @param <R>       返回值类型
	 * @return 收集容器
	 */
	public <R> R collectKeys(final Collector<K, ?, R> collector) {
		return toKeyStream().collect(collector);
	}

	/**
	 * 收集值
	 *
	 * @param collector 收集器
	 * @param <R>       返回值类型
	 * @return 收集容器
	 */
	public <R> R collectValues(final Collector<V, ?, R> collector) {
		return toValueStream().collect(collector);
	}

	/**
	 * 是否存在任意符合条件的键值对
	 *
	 * @param predicate 判断条件
	 * @return 是否
	 */
	public boolean anyMatch(final BiPredicate<? super K, ? super V> predicate) {
		return super.anyMatch(e -> predicate.test(e.getKey(), e.getValue()));
	}

	/**
	 * 所有键值对是否都符合条件
	 *
	 * @param predicate 判断条件
	 * @return 是否
	 */
	public boolean allMatch(final BiPredicate<? super K, ? super V> predicate) {
		Objects.requireNonNull(predicate);
		return super.allMatch(e -> predicate.test(e.getKey(), e.getValue()));
	}

	/**
	 * 所有键值对是否都不符合条件
	 *
	 * @param predicate 判断条件
	 * @return 是否
	 */
	public boolean noneMatch(final BiPredicate<? super K, ? super V> predicate) {
		Objects.requireNonNull(predicate);
		return super.noneMatch(e -> predicate.test(e.getKey(), e.getValue()));
	}

	// ========================= private =========================

	/**
	 * 将键值对转为{@link AbstractMap.SimpleImmutableEntry}
	 */
	@SuppressWarnings("unchecked")
	static <K, V> Map.Entry<K, V> ofEntry(final Map.Entry<K, V> entry) {
		return ObjUtil.defaultIfNull(
			entry, e -> ofEntry(e.getKey(), e.getValue()), (Map.Entry<K, V>)EMPTY_ENTRY
		);
	}

	/**
	 * 将键值对转为{@link AbstractMap.SimpleImmutableEntry}
	 */
	static <K, V> Map.Entry<K, V> ofEntry(final K key, final V value) {
		return new AbstractMap.SimpleImmutableEntry<>(key, value);
	}

	/**
	 * 根据一个原始的流，返回一个新包装类实例
	 *
	 * @param stream 流
	 * @return 实现类
	 */
	@Override
	public EntryStream<K, V> wrap(final Stream<Map.Entry<K, V>> stream) {
		return new EntryStream<>(stream);
	}

	/**
	 * key重复时直接抛出异常
	 */
	private static <T> BinaryOperator<T> throwingMerger() {
		return (u, v) -> {throw new IllegalStateException(String.format("Duplicate key %s", u));};
	}

}<|MERGE_RESOLUTION|>--- conflicted
+++ resolved
@@ -40,11 +40,7 @@
 	 * @param values 值集合
 	 * @return {@link EntryStream}实例
 	 */
-<<<<<<< HEAD
-	public static <K, V> EntryStream<K, V> merge(Iterable<K> keys, Iterable<V> values) {
-=======
-	public static <A, B> EntryStream<A, B> merge(final Iterable<A> keys, final Iterable<B> values) {
->>>>>>> e21ca277
+	public static <K, V> EntryStream<K, V> merge(final Iterable<K> keys, final Iterable<V> values) {
 		final boolean hasKeys = ObjUtil.isNotNull(keys);
 		final boolean hasValues = ObjUtil.isNotNull(values);
 		// 皆为空
@@ -64,15 +60,9 @@
 		final Iterator<K> keyItr = keys.iterator();
 		final Iterator<V> valueItr = values.iterator();
 		while (keyItr.hasNext() || valueItr.hasNext()) {
-<<<<<<< HEAD
-			entries.add(new Entry<>(
-					keyItr.hasNext() ? keyItr.next() : null,
-					valueItr.hasNext() ? valueItr.next() : null
-=======
 			entries.add(ofEntry(
 				keyItr.hasNext() ? keyItr.next() : null,
 				valueItr.hasNext() ? valueItr.next() : null
->>>>>>> e21ca277
 			));
 		}
 		return of(entries);
@@ -87,11 +77,7 @@
 	 * @param <V> 值类型
 	 * @return {@link EntryStream}实例
 	 */
-<<<<<<< HEAD
-	public static <K, V> EntryStream<K, V> of(Map<K, V> map) {
-=======
-	public static <A, B> EntryStream<A, B> of(final Map<A, B> map) {
->>>>>>> e21ca277
+	public static <K, V> EntryStream<K, V> of(final Map<K, V> map) {
 		return ObjUtil.isNull(map) ?
 				empty() : of(map.entrySet());
 	}
@@ -106,11 +92,7 @@
 	 * @param <V>     值类型
 	 * @return {@link EntryStream}实例
 	 */
-<<<<<<< HEAD
-	public static <K, V> EntryStream<K, V> of(Iterable<? extends Map.Entry<K, V>> entries) {
-=======
-	public static <A, B> EntryStream<A, B> of(final Iterable<? extends Map.Entry<A, B>> entries) {
->>>>>>> e21ca277
+	public static <K, V> EntryStream<K, V> of(final Iterable<? extends Map.Entry<K, V>> entries) {
 		return ObjUtil.isNull(entries) ?
 				empty() : of(StreamSupport.stream(entries.spliterator(), false));
 	}
@@ -126,25 +108,15 @@
 	 * @param <V>         值类型
 	 * @return {@link EntryStream}实例
 	 */
-<<<<<<< HEAD
 	public static <T, K, V> EntryStream<K, V> of(
-			Iterable<T> source, Function<? super T, ? extends K> keyMapper, Function<? super T, ? extends V> valueMapper) {
-=======
-	public static <T, A, B> EntryStream<A, B> of(
-		final Iterable<T> source, final Function<? super T, ? extends A> keyMapper, final Function<? super T, ? extends B> valueMapper) {
->>>>>>> e21ca277
+			final Iterable<T> source, Function<? super T, ? extends K> keyMapper, Function<? super T, ? extends V> valueMapper) {
 		Objects.requireNonNull(keyMapper);
 		Objects.requireNonNull(valueMapper);
 		if (ObjUtil.isNull(source)) {
 			return empty();
 		}
-<<<<<<< HEAD
 		final Stream<Map.Entry<K, V>> stream = StreamSupport.stream(source.spliterator(), false)
 				.map(t -> new Entry<>(keyMapper.apply(t), valueMapper.apply(t)));
-=======
-		final Stream<Map.Entry<A, B>> stream = StreamSupport.stream(source.spliterator(), false)
-			.map(t -> ofEntry(keyMapper.apply(t), valueMapper.apply(t)));
->>>>>>> e21ca277
 		return new EntryStream<>(stream);
 	}
 
@@ -157,15 +129,9 @@
 	 * @param <V>    值类型
 	 * @return {@link EntryStream}实例
 	 */
-<<<<<<< HEAD
 	public static <K, V> EntryStream<K, V> of(Stream<? extends Map.Entry<K, V>> stream) {
 		return ObjUtil.isNull(stream) ?
 				empty() : new EntryStream<>(stream.map(Entry::new));
-=======
-	public static <A, B> EntryStream<A, B> of(final Stream<? extends Map.Entry<A, B>> stream) {
-		return ObjUtil.isNull(stream) ?
-			empty() : new EntryStream<>(stream.map(EntryStream::ofEntry));
->>>>>>> e21ca277
 	}
 
 	/**
@@ -412,11 +378,7 @@
 	public <N> EntryStream<N, V> mapKeys(final Function<? super K, ? extends N> mapper) {
 		Objects.requireNonNull(mapper);
 		return new EntryStream<>(
-<<<<<<< HEAD
-				stream.map(e -> new Entry<>(mapper.apply(e.getKey()), e.getValue()))
-=======
 			stream.map(e -> ofEntry(mapper.apply(e.getKey()), e.getValue()))
->>>>>>> e21ca277
 		);
 	}
 
@@ -430,11 +392,7 @@
 	public <N> EntryStream<K, N> mapValues(final Function<? super V, ? extends N> mapper) {
 		Objects.requireNonNull(mapper);
 		return new EntryStream<>(
-<<<<<<< HEAD
-				stream.map(e -> new Entry<>(e.getKey(), mapper.apply(e.getValue())))
-=======
 			stream.map(e -> ofEntry(e.getKey(), mapper.apply(e.getValue())))
->>>>>>> e21ca277
 		);
 	}
 
@@ -499,17 +457,10 @@
 	public <N> EntryStream<N, V> flatMapKey(final Function<? super K, Stream<? extends N>> keyMapper) {
 		Objects.requireNonNull(keyMapper);
 		return new EntryStream<>(
-<<<<<<< HEAD
-				stream.flatMap(e -> keyMapper
-						.apply(e.getKey())
-						.map(newKey -> new Entry<>(newKey, e.getValue()))
-				)
-=======
 			stream.flatMap(e -> keyMapper
 				.apply(e.getKey())
 				.map(newKey -> ofEntry(newKey, e.getValue()))
 			)
->>>>>>> e21ca277
 		);
 	}
 
@@ -530,17 +481,10 @@
 	public <N> EntryStream<K, N> flatMapValue(final Function<? super V, Stream<? extends N>> valueMapper) {
 		Objects.requireNonNull(valueMapper);
 		return new EntryStream<>(
-<<<<<<< HEAD
-				stream.flatMap(e -> valueMapper
-						.apply(e.getValue())
-						.map(newVal -> new Entry<>(e.getKey(), newVal))
-				)
-=======
 			stream.flatMap(e -> valueMapper
 				.apply(e.getValue())
 				.map(newVal -> ofEntry(e.getKey(), newVal))
 			)
->>>>>>> e21ca277
 		);
 	}
 
@@ -594,13 +538,7 @@
 	 * @see Collectors#groupingBy(Function, Supplier, Collector)
 	 */
 	public <N> Table<N, K, V> toTable(
-<<<<<<< HEAD
-			BiFunction<? super K, ? super V, ? extends N> rowKeyMapper, Supplier<Map<K, V>> colMapFactory, BinaryOperator<V> operator) {
-=======
-		final BiFunction<? super K, ? super V, ? extends N> rowKeyMapper,
-		final Supplier<Map<K, V>> colMapFactory,
-		final BinaryOperator<V> operator) {
->>>>>>> e21ca277
+			final BiFunction<? super K, ? super V, ? extends N> rowKeyMapper, final Supplier<Map<K, V>> colMapFactory, final BinaryOperator<V> operator) {
 		Objects.requireNonNull(rowKeyMapper);
 		Objects.requireNonNull(colMapFactory);
 		Objects.requireNonNull(operator);
@@ -634,13 +572,7 @@
 	 * @return 集合
 	 */
 	public <N> Table<N, K, V> toTableByKey(
-<<<<<<< HEAD
-			Function<? super K, ? extends N> rowKeyMapper, Supplier<Map<K, V>> colMapFactory, BinaryOperator<V> operator) {
-=======
-		final Function<? super K, ? extends N> rowKeyMapper,
-		final Supplier<Map<K, V>> colMapFactory,
-		final BinaryOperator<V> operator) {
->>>>>>> e21ca277
+			final Function<? super K, ? extends N> rowKeyMapper, final Supplier<Map<K, V>> colMapFactory, final BinaryOperator<V> operator) {
 		return toTable((k, v) -> rowKeyMapper.apply(k), colMapFactory, operator);
 	}
 
@@ -666,13 +598,7 @@
 	 * @return 集合
 	 */
 	public <N> Table<N, K, V> toTableByValue(
-<<<<<<< HEAD
-			Function<? super V, ? extends N> rowKeyMapper, Supplier<Map<K, V>> colMapFactory, BinaryOperator<V> operator) {
-=======
-		final Function<? super V, ? extends N> rowKeyMapper,
-		final Supplier<Map<K, V>> colMapFactory,
-		final BinaryOperator<V> operator) {
->>>>>>> e21ca277
+			final Function<? super V, ? extends N> rowKeyMapper, final Supplier<Map<K, V>> colMapFactory, final BinaryOperator<V> operator) {
 		return toTable((k, v) -> rowKeyMapper.apply(v), colMapFactory, operator);
 	}
 
@@ -704,13 +630,8 @@
 	 * @param <C>       值集合的类型
 	 * @return 集合
 	 */
-<<<<<<< HEAD
-	public <C extends Collection<V>> Map<K, C> groupByKey(Collector<V, ?, C> collector) {
+	public <C extends Collection<V>> Map<K, C> groupByKey(final Collector<V, ?, C> collector) {
 		return groupByKey((Supplier<Map<K, C>>) HashMap::new, collector);
-=======
-	public <C extends Collection<V>> Map<K, C> groupByKey(final Collector<V, ?, C> collector) {
-		return groupByKey((Supplier<Map<K,C>>)HashMap::new, collector);
->>>>>>> e21ca277
 	}
 
 	/**
@@ -747,11 +668,7 @@
 	 */
 	public EntryStream<V, K> inverse() {
 		return new EntryStream<>(
-<<<<<<< HEAD
-				stream.map(e -> new Entry<>(e.getValue(), e.getKey()))
-=======
 			stream.map(e -> ofEntry(e.getValue(), e.getKey()))
->>>>>>> e21ca277
 		);
 	}
 
