--- conflicted
+++ resolved
@@ -3,6 +3,7 @@
 import cn.hutool.core.collection.ListUtil;
 import cn.hutool.core.collection.iter.IterUtil;
 import cn.hutool.core.lang.Console;
+import cn.hutool.core.lang.Opt;
 import cn.hutool.core.lang.mutable.MutableInt;
 import cn.hutool.core.lang.mutable.MutableObj;
 import cn.hutool.core.map.MapUtil;
@@ -23,7 +24,7 @@
  *
  * @param <T> 流中的元素类型
  * @param <S> {@link TransformableWrappedStream}的实现类类型
- * @author huangchengxing VampireAchao
+ * @author huangchengxing
  * @since 6.0.0
  */
 public interface TransformableWrappedStream<T, S extends TransformableWrappedStream<T, S>> extends WrappedStream<T, S> {
@@ -39,15 +40,24 @@
 	 * @return 合并后的结果对象的流
 	 */
 	default <U, R> EasyStream<R> zip(
-			final Iterable<U> other,
-			final BiFunction<? super T, ? super U, ? extends R> zipper) {
+		final Iterable<U> other,
+		final BiFunction<? super T, ? super U, ? extends R> zipper) {
 		Objects.requireNonNull(zipper);
-		Map<Integer, T> idxIdentityMap = mapIdx((e, idx) -> MapUtil.entry(idx, e)).collect(CollectorUtil.entryToMap());
-		Map<Integer, U> idxOtherMap = EasyStream.of(other).mapIdx((e, idx) -> MapUtil.entry(idx, e)).collect(CollectorUtil.entryToMap());
-		if (idxIdentityMap.size() <= idxOtherMap.size()) {
-			return EasyStream.of(idxIdentityMap.keySet(), isParallel()).map(k -> zipper.apply(idxIdentityMap.get(k), idxOtherMap.get(k)));
-		}
-		return EasyStream.of(idxOtherMap.keySet(), isParallel()).map(k -> zipper.apply(idxIdentityMap.get(k), idxOtherMap.get(k)));
+		final Spliterator<T> keys = spliterator();
+		final Spliterator<U> values = Opt.ofNullable(other).map(Iterable::spliterator).orElseGet(Spliterators::emptySpliterator);
+		// 获取两个Spliterator的中较小的数量
+		// 如果Spliterator经过流操作, getExactSizeIfKnown()可能会返回-1, 所以默认大小为 ArrayList.DEFAULT_CAPACITY
+		final int sizeIfKnown = (int) Math.max(Math.min(keys.getExactSizeIfKnown(), values.getExactSizeIfKnown()), 10);
+		final List<R> list = new ArrayList<>(sizeIfKnown);
+		// 保存第一个Spliterator的值
+		final MutableObj<T> key = new MutableObj<>();
+		// 保存第二个Spliterator的值
+		final MutableObj<U> value = new MutableObj<>();
+		// 当两个Spliterator中都还有剩余元素时
+		while (keys.tryAdvance(key::set) && values.tryAdvance(value::set)) {
+			list.add(zipper.apply(key.get(), value.get()));
+		}
+		return EasyStream.of(list).parallel(isParallel()).onClose(unwrap()::close);
 	}
 
 	/**
@@ -68,9 +78,9 @@
 			return EasyStream.<EasyStream<T>>of(EasyStream.of(list, isParallel()));
 		}
 		return EasyStream.iterate(0, i -> i < size, i -> i + batchSize)
-				.map(skip -> EasyStream.of(list.subList(skip, Math.min(size, skip + batchSize)), isParallel()))
-				.parallel(isParallel())
-				.onClose(unwrap()::close);
+			.map(skip -> EasyStream.of(list.subList(skip, Math.min(size, skip + batchSize)), isParallel()))
+			.parallel(isParallel())
+			.onClose(unwrap()::close);
 	}
 
 	/**
@@ -104,8 +114,8 @@
 	/**
 	 * 将当前流转为键值对流
 	 *
-	 * @param keyMapper 键的映射方法
-	 * @param <K>       键类型
+	 * @param keyMapper   键的映射方法
+	 * @param <K>         键类型
 	 * @return {@link EntryStream}实例
 	 */
 	default <K> EntryStream<K, T> toEntries(final Function<T, K> keyMapper) {
@@ -149,7 +159,7 @@
 	default S splice(final int start, final int deleteCount, final T... items) {
 		final List<T> elements = unwrap().collect(Collectors.toList());
 		return wrap(ListUtil.splice(elements, start, deleteCount, items).stream())
-				.parallel(isParallel());
+			.parallel(isParallel());
 	}
 
 	/**
@@ -182,19 +192,15 @@
 	}
 
 	/**
-<<<<<<< HEAD
-	 * 删除流中与断言匹配的元素，当遇到第一个不匹配的元素时终止，返回由剩余不匹配的元素组成的流。
-=======
 	 * 删除流中与断言匹配的元素，当遇到第一个不匹配的元素时终止，返回由剩余不匹配的元素组成的流。<br>
->>>>>>> c8fef0dc
 	 * eg:
 	 * <pre>{@code
 	 * EasyStream.of(1, 2, 3, 4, 5)
 	 * 	.dropWhile(i -> !Objects.equals(3, i)) // 删除不为3的元素，一直到遇到第一个3为止
 	 * 	.toList(); // = [3, 4, 5]
 	 * }</pre>
-	 * <p>
-	 * 与{@code JDK9}中的{@code dropWhile}方法不太一样，此操作为顺序且有状态的中间操作。
+	 *
+	 * <p>与{@code JDK9}中的{@code dropWhile}方法不太一样，此操作为顺序且有状态的中间操作。
 	 * 即使在并行流中，该操作仍然是顺序执行的，并且不影响后续的并行操作：
 	 * <pre>{@code
 	 * EasyStream.iterate(1, i -> i + 1)
@@ -256,7 +262,6 @@
 	/**
 	 * 返回与指定函数将元素作为参数执行后组成的流。操作带下标，并行流时下标永远为-1
 	 * 这是一个无状态中间操作
-	 *
 	 * @param action 指定的函数
 	 * @return 返回叠加操作后的FastStream
 	 * @apiNote 该方法存在的意义主要是用来调试
@@ -488,8 +493,8 @@
 		final MutableObj<Function<T, EasyStream<T>>> recursiveRef = new MutableObj<>();
 		@SuppressWarnings("unchecked")
 		final Function<T, EasyStream<T>> recursive = e -> EasyStream.of(childrenGetter.apply(e))
-				.flat(recursiveRef.get())
-				.unshift(e);
+			.flat(recursiveRef.get())
+			.unshift(e);
 		recursiveRef.set(recursive);
 		return wrap(flatMap(recursive).peek(e -> childrenSetter.accept(e, null)));
 	}
