<?xml version='1.0' encoding='utf-8'?>
<project xmlns="http://maven.apache.org/POM/4.0.0"
		 xmlns:xsi="http://www.w3.org/2001/XMLSchema-instance"
		 xsi:schemaLocation="http://maven.apache.org/POM/4.0.0 http://maven.apache.org/maven-v4_0_0.xsd">
	<modelVersion>4.0.0</modelVersion>

	<packaging>jar</packaging>

	<parent>
		<groupId>cn.hutool</groupId>
		<artifactId>hutool-parent</artifactId>
		<version>6.0.0.M2</version>
	</parent>

	<artifactId>hutool-core</artifactId>
	<name>${project.artifactId}</name>
	<description>Hutool核心，包括集合、字符串、Bean等工具</description>

<<<<<<< HEAD
	<build>
		<plugins>
			<plugin>
				<groupId>org.apache.maven.plugins</groupId>
				<artifactId>maven-surefire-plugin</artifactId>
				<configuration>
					<redirectTestOutputToFile>true</redirectTestOutputToFile>
				</configuration>
			</plugin>
		</plugins>
	</build>
=======
	<properties>
		<Automatic-Module-Name>cn.hutool.core</Automatic-Module-Name>
	</properties>
>>>>>>> a03f12d2

</project><|MERGE_RESOLUTION|>--- conflicted
+++ resolved
@@ -15,23 +15,9 @@
 	<artifactId>hutool-core</artifactId>
 	<name>${project.artifactId}</name>
 	<description>Hutool核心，包括集合、字符串、Bean等工具</description>
-
-<<<<<<< HEAD
-	<build>
-		<plugins>
-			<plugin>
-				<groupId>org.apache.maven.plugins</groupId>
-				<artifactId>maven-surefire-plugin</artifactId>
-				<configuration>
-					<redirectTestOutputToFile>true</redirectTestOutputToFile>
-				</configuration>
-			</plugin>
-		</plugins>
-	</build>
-=======
+  
 	<properties>
 		<Automatic-Module-Name>cn.hutool.core</Automatic-Module-Name>
 	</properties>
->>>>>>> a03f12d2
 
 </project>